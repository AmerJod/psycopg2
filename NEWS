--- conflicted
+++ resolved
@@ -11,17 +11,14 @@
     interaction (ticket #90).
   - Better efficiency and formatting of timezone offset objects thanks
     to Menno Smits (tickets #94, #95).
-<<<<<<< HEAD
   - Fixed 'rownumber' during iteration on cursor subclasses.
     Regression introduced in 2.4.4 (ticket #100).
   - Added support for 'inet' arrays.
   - Fixed 'commit()' concurrency problem (ticket #103).
-=======
   - Codebase cleaned up using the GCC Python plugin's static analysis
     tool, which has revealed several unchecked return values, possible
     NULL dereferences, reference counting problems. Many thanks to David
     Malcolm for the useful tool and the assistance provided using it.
->>>>>>> 2c309dfd
 
 
 What's new in psycopg 2.4.4
