--- conflicted
+++ resolved
@@ -4,12 +4,9 @@
 What's new in psycopg 2.7.5
 ^^^^^^^^^^^^^^^^^^^^^^^^^^^
 
-<<<<<<< HEAD
 - Allow non-ascii chars in namedtuple fields (regression introduced fixing
   :ticket':`#211`).
-=======
 - Fixed adaptation of arrays of arrays of nulls (:ticket:`#325`).
->>>>>>> 799f8bde
 - Fixed building on Solaris 11 and derivatives such as SmartOS and illumos
   (:ticket:`#677`).
 - Maybe fixed building on MSYS2 (as reported in :ticket:`#658`).
