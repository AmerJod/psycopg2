What's new in psycopg 2.3.3
---------------------------

<<<<<<< HEAD
* Changes:

  - Improved PostgreSQL-Python encodings mapping. Added a few
    missing encodings: EUC_CN, EUC_JIS_2004, ISO885910, ISO885916,
    LATIN10, SHIFT_JIS_2004.
  - Dropped repeated dictionary lookups with unicode query/parameters.
  - Empty lists correctly roundtrip Python -> PostgreSQL -> Python.

* Bug fixes
=======
* New features and changes:

  - Added `register_composite()` function to cast PostgreSQL composite types
    into Python tuples/namedtuples.
  - The build script refuses to guess values if pg_config is not found.

* Bug fixes:
>>>>>>> 3cc87199

  - Fixed adaptation of None in composite types (ticket #26). Bug report by
    Karsten Hilbert.


What's new in psycopg 2.3.2
---------------------------

  - Fixed segfault with middleware not passing DateStyle to the client
    (ticket #24). Bug report and patch by Marti Raudsepp.


What's new in psycopg 2.3.1
---------------------------

  - Fixed build problem on CentOS 5.5 x86_64 (ticket #23).


What's new in psycopg 2.3.0
---------------------------

psycopg 2.3 aims to expose some new features introduced in PostgreSQL 9.0.

* Main new features:

  - `dict` to `hstore` adapter and `hstore` to `dict` typecaster, using both
    9.0 and pre-9.0 syntax.
  - Two-phase commit protocol support as per DBAPI specification.
  - Support for payload in notifications received from the backed.
  - `namedtuple`-returning cursor.
  - Query execution cancel.

* Other features and changes:

  - Dropped support for protocol 2: Psycopg 2.3 can only connect to PostgreSQL
    servers with version at least 7.4.
  - Don't issue a query at every connection to detect the client encoding
    and to set the datestyle to ISO if it is already compatible with what
    expected.
  - `mogrify()` now supports unicode queries.
  - Subclasses of a type that can be adapted are adapted as the superclass.
  - `errorcodes` knows a couple of new codes introduced in PostgreSQL 9.0.
  - Dropped deprecated Psycopg "own quoting".
  - Never issue a ROLLBACK on close/GC. This behaviour was introduced as a bug
    in release 2.2, but trying to send a command while being destroyed has been
    considered not safe.

* Bug fixes:

  - Fixed use of `PQfreemem` instead of `free` in binary typecaster.
  - Fixed access to freed memory in `conn_get_isolation_level()`.
  - Fixed crash during Decimal adaptation with a few 2.5.x Python versions
    (ticket #7).
  - Fixed notices order (ticket #9).


What's new in psycopg 2.2.2
---------------------------

* Bux fixes:

  - the call to logging.basicConfig() in pool.py has been dropped: it was
    messing with some projects using logging (and a library should not
    initialize the logging system anyway.)
  - psycopg now correctly handles time zones with seconds in the UTC offset.
    The old register_tstz_w_secs() function is deprecated and will raise a
    warning if called.
  - Exceptions raised by the column iterator are propagated.
  - Exceptions raised by executemany() interators are propagated.


What's new in psycopg 2.2.1
---------------------------

* Bux fixes:

  - psycopg now builds again on MS Windows.


What's new in psycopg 2.2.0
---------------------------

This is the first release of the new 2.2 series, supporting not just one but
two different ways of executing asynchronous queries, thanks to Jan and Daniele
(with a little help from me and others, but they did 99% of the work so they
deserve their names here in the news.)

psycopg now supports both classic select() loops and "green" coroutine
libraries. It is all in the documentation, so just point your browser to
doc/html/advanced.html.

* Other new features:

  - truncate() method for lobjects.
  - COPY functions are now a little bit faster.
  - All builtin PostgreSQL to Python typecasters are now available from the
    psycopg2.extensions module.
  - Notifications from the backend are now available right after the execute()
    call (before client code needed to call isbusy() to ensure NOTIFY
    reception.)
  - Better timezone support.
  - Lots of documentation updates.

* Bug fixes:

  - Fixed some gc/refcounting problems.
  - Fixed reference leak in NOTIFY reception.
  - Fixed problem with PostgreSQL not casting string literals to the correct
    types in some situations: psycopg now add an explicit cast to dates, times
    and bytea representations.
  - Fixed TimestampFromTicks() and TimeFromTicks() for seconds >= 59.5.
  - Fixed spurious exception raised when calling C typecasters from Python
    ones.<|MERGE_RESOLUTION|>--- conflicted
+++ resolved
@@ -1,25 +1,18 @@
 What's new in psycopg 2.3.3
 ---------------------------
 
-<<<<<<< HEAD
-* Changes:
+* New features and changes:
 
+  - Added `register_composite()` function to cast PostgreSQL composite types
+    into Python tuples/namedtuples.
+  - The build script refuses to guess values if pg_config is not found.
   - Improved PostgreSQL-Python encodings mapping. Added a few
     missing encodings: EUC_CN, EUC_JIS_2004, ISO885910, ISO885916,
     LATIN10, SHIFT_JIS_2004.
   - Dropped repeated dictionary lookups with unicode query/parameters.
   - Empty lists correctly roundtrip Python -> PostgreSQL -> Python.
 
-* Bug fixes
-=======
-* New features and changes:
-
-  - Added `register_composite()` function to cast PostgreSQL composite types
-    into Python tuples/namedtuples.
-  - The build script refuses to guess values if pg_config is not found.
-
 * Bug fixes:
->>>>>>> 3cc87199
 
   - Fixed adaptation of None in composite types (ticket #26). Bug report by
     Karsten Hilbert.
