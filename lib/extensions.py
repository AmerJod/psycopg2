"""psycopg extensions to the DBAPI-2.0

This module holds all the extensions to the DBAPI-2.0 provided by psycopg.

- `connection` -- the new-type inheritable connection class
- `cursor` -- the new-type inheritable cursor class
- `lobject` -- the new-type inheritable large object class
- `adapt()` -- exposes the PEP-246_ compatible adapting mechanism used
  by psycopg to adapt Python types to PostgreSQL ones
  
.. _PEP-246: http://www.python.org/peps/pep-0246.html
"""
# psycopg/extensions.py - DBAPI-2.0 extensions specific to psycopg
#
# Copyright (C) 2003-2010 Federico Di Gregorio  <fog@debian.org>
#
# psycopg2 is free software: you can redistribute it and/or modify it
# under the terms of the GNU Lesser General Public License as published
# by the Free Software Foundation, either version 3 of the License, or
# (at your option) any later version.
#
# In addition, as a special exception, the copyright holders give
# permission to link this program with the OpenSSL library (or with
# modified versions of OpenSSL that use the same license as OpenSSL),
# and distribute linked combinations including the two.
#
# You must obey the GNU Lesser General Public License in all respects for
# all of the code used other than OpenSSL.
#
# psycopg2 is distributed in the hope that it will be useful, but WITHOUT
# ANY WARRANTY; without even the implied warranty of MERCHANTABILITY or
# FITNESS FOR A PARTICULAR PURPOSE.  See the GNU Lesser General Public
# License for more details.

from psycopg2._psycopg import UNICODE, INTEGER, LONGINTEGER, BOOLEAN, FLOAT
from psycopg2._psycopg import TIME, DATE, INTERVAL, DECIMAL
from psycopg2._psycopg import BINARYARRAY, BOOLEANARRAY, DATEARRAY, DATETIMEARRAY
from psycopg2._psycopg import DECIMALARRAY, FLOATARRAY, INTEGERARRAY, INTERVALARRAY
from psycopg2._psycopg import LONGINTEGERARRAY, ROWIDARRAY, STRINGARRAY, TIMEARRAY
from psycopg2._psycopg import UNICODEARRAY

from psycopg2._psycopg import Binary, Boolean, Int, Float, QuotedString, AsIs
try:
    from psycopg2._psycopg import MXDATE, MXDATETIME, MXINTERVAL, MXTIME
    from psycopg2._psycopg import MXDATEARRAY, MXDATETIMEARRAY, MXINTERVALARRAY, MXTIMEARRAY
    from psycopg2._psycopg import DateFromMx, TimeFromMx, TimestampFromMx
    from psycopg2._psycopg import IntervalFromMx
except ImportError:
    pass

try:
    from psycopg2._psycopg import PYDATE, PYDATETIME, PYINTERVAL, PYTIME
    from psycopg2._psycopg import PYDATEARRAY, PYDATETIMEARRAY, PYINTERVALARRAY, PYTIMEARRAY
    from psycopg2._psycopg import DateFromPy, TimeFromPy, TimestampFromPy
    from psycopg2._psycopg import IntervalFromPy
except ImportError:
    pass

<<<<<<< HEAD
from psycopg2._psycopg import adapt, adapters, encodings, connection, cursor, replicationMessage, lobject, Xid, libpq_version
=======
from psycopg2._psycopg import adapt, adapters, encodings, connection, cursor, lobject, Xid, libpq_version, parse_dsn
>>>>>>> 7e94ce1f
from psycopg2._psycopg import string_types, binary_types, new_type, new_array_type, register_type
from psycopg2._psycopg import ISQLQuote, Notify, Diagnostics, Column

from psycopg2._psycopg import QueryCanceledError, TransactionRollbackError

try:
    from psycopg2._psycopg import set_wait_callback, get_wait_callback
except ImportError:
    pass

"""Isolation level values."""
ISOLATION_LEVEL_AUTOCOMMIT          = 0
ISOLATION_LEVEL_READ_UNCOMMITTED    = 4
ISOLATION_LEVEL_READ_COMMITTED      = 1
ISOLATION_LEVEL_REPEATABLE_READ     = 2
ISOLATION_LEVEL_SERIALIZABLE        = 3

"""psycopg connection status values."""
STATUS_SETUP    = 0
STATUS_READY    = 1
STATUS_BEGIN    = 2
STATUS_SYNC     = 3  # currently unused
STATUS_ASYNC    = 4  # currently unused
STATUS_PREPARED = 5

# This is a useful mnemonic to check if the connection is in a transaction
STATUS_IN_TRANSACTION = STATUS_BEGIN

"""psycopg asynchronous connection polling values"""
POLL_OK    = 0
POLL_READ  = 1
POLL_WRITE = 2
POLL_ERROR = 3

"""Backend transaction status values."""
TRANSACTION_STATUS_IDLE    = 0
TRANSACTION_STATUS_ACTIVE  = 1
TRANSACTION_STATUS_INTRANS = 2
TRANSACTION_STATUS_INERROR = 3
TRANSACTION_STATUS_UNKNOWN = 4

import sys as _sys

# Return bytes from a string
if _sys.version_info[0] < 3:
    def b(s):
        return s
else:
    def b(s):
        return s.encode('utf8')

def register_adapter(typ, callable):
    """Register 'callable' as an ISQLQuote adapter for type 'typ'."""
    adapters[(typ, ISQLQuote)] = callable


# The SQL_IN class is the official adapter for tuples starting from 2.0.6.
class SQL_IN(object):
    """Adapt any iterable to an SQL quotable object."""
    def __init__(self, seq):
        self._seq = seq
        self._conn = None

    def prepare(self, conn):
        self._conn = conn

    def getquoted(self):
        # this is the important line: note how every object in the
        # list is adapted and then how getquoted() is called on it
        pobjs = [adapt(o) for o in self._seq]
        if self._conn is not None:
            for obj in pobjs:
                if hasattr(obj, 'prepare'):
                    obj.prepare(self._conn)
        qobjs = [o.getquoted() for o in pobjs]
        return b('(') + b(', ').join(qobjs) + b(')')

    def __str__(self):
        return str(self.getquoted())


class NoneAdapter(object):
    """Adapt None to NULL.

    This adapter is not used normally as a fast path in mogrify uses NULL,
    but it makes easier to adapt composite types.
    """
    def __init__(self, obj):
        pass

    def getquoted(self, _null=b("NULL")):
        return _null


# Create default json typecasters for PostgreSQL 9.2 oids
from psycopg2._json import register_default_json, register_default_jsonb

try:
    JSON, JSONARRAY = register_default_json()
    JSONB, JSONBARRAY = register_default_jsonb()
except ImportError:
    pass

del register_default_json, register_default_jsonb


# Create default Range typecasters
from psycopg2. _range import Range
del Range


# Add the "cleaned" version of the encodings to the key.
# When the encoding is set its name is cleaned up from - and _ and turned
# uppercase, so an encoding not respecting these rules wouldn't be found in the
# encodings keys and would raise an exception with the unicode typecaster
for k, v in encodings.items():
    k = k.replace('_', '').replace('-', '').upper()
    encodings[k] = v

del k, v<|MERGE_RESOLUTION|>--- conflicted
+++ resolved
@@ -56,15 +56,12 @@
 except ImportError:
     pass
 
-<<<<<<< HEAD
-from psycopg2._psycopg import adapt, adapters, encodings, connection, cursor, replicationMessage, lobject, Xid, libpq_version
-=======
 from psycopg2._psycopg import adapt, adapters, encodings, connection, cursor, lobject, Xid, libpq_version, parse_dsn
->>>>>>> 7e94ce1f
 from psycopg2._psycopg import string_types, binary_types, new_type, new_array_type, register_type
 from psycopg2._psycopg import ISQLQuote, Notify, Diagnostics, Column
 
 from psycopg2._psycopg import QueryCanceledError, TransactionRollbackError
+from psycopg2._psycopg import replicationMessage
 
 try:
     from psycopg2._psycopg import set_wait_callback, get_wait_callback
