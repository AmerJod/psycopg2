--- conflicted
+++ resolved
@@ -232,15 +232,11 @@
 
         register_adapter(A, lambda a: AsIs("a"))
         register_adapter(B, lambda b: AsIs("b"))
-<<<<<<< HEAD
-        self.assertEqual(b('b'), adapt(C()).getquoted())
-=======
-        try:
-            self.assertEqual('b', adapt(C()).getquoted())
+        try:
+            self.assertEqual(b('b'), adapt(C()).getquoted())
         finally:
            del psycopg2.extensions.adapters[A, psycopg2.extensions.ISQLQuote]
            del psycopg2.extensions.adapters[B, psycopg2.extensions.ISQLQuote]
->>>>>>> 627df159
 
     @testutils.skip_on_python3
     def test_no_mro_no_joy(self):
@@ -264,7 +260,10 @@
         class B(A): pass
 
         register_adapter(A, lambda a: AsIs("a"))
-        self.assertEqual(b("a"), adapt(B()).getquoted())
+        try:
+            self.assertEqual(b("a"), adapt(B()).getquoted())
+        finally:
+           del psycopg2.extensions.adapters[A, psycopg2.extensions.ISQLQuote]
 
 
 def test_suite():
