#!/usr/bin/env python

# test_module.py - unit test for the module interface
#
# Copyright (C) 2011 Daniele Varrazzo <daniele.varrazzo@gmail.com>
#
# psycopg2 is free software: you can redistribute it and/or modify it
# under the terms of the GNU Lesser General Public License as published
# by the Free Software Foundation, either version 3 of the License, or
# (at your option) any later version.
#
# In addition, as a special exception, the copyright holders give
# permission to link this program with the OpenSSL library (or with
# modified versions of OpenSSL that use the same license as OpenSSL),
# and distribute linked combinations including the two.
#
# You must obey the GNU Lesser General Public License in all respects for
# all of the code used other than OpenSSL.
#
# psycopg2 is distributed in the hope that it will be useful, but WITHOUT
# ANY WARRANTY; without even the implied warranty of MERCHANTABILITY or
# FITNESS FOR A PARTICULAR PURPOSE.  See the GNU Lesser General Public
# License for more details.

from testutils import unittest, skip_before_python, skip_before_postgres
from testutils import ConnectingTestCase, skip_copy_if_green

import psycopg2

class ConnectTestCase(unittest.TestCase):
    def setUp(self):
        self.args = None
        def conect_stub(dsn, connection_factory=None, async=False):
            self.args = (dsn, connection_factory, async)

        self._connect_orig = psycopg2._connect
        psycopg2._connect = conect_stub

    def tearDown(self):
        psycopg2._connect = self._connect_orig

    def test_there_has_to_be_something(self):
        self.assertRaises(TypeError, psycopg2.connect)
        self.assertRaises(TypeError, psycopg2.connect,
            connection_factory=lambda dsn, async=False: None)
        self.assertRaises(TypeError, psycopg2.connect,
            async=True)

    def test_no_keywords(self):
        psycopg2.connect('')
        self.assertEqual(self.args[0], '')
        self.assertEqual(self.args[1], None)
        self.assertEqual(self.args[2], False)

    def test_dsn(self):
        psycopg2.connect('dbname=blah x=y')
        self.assertEqual(self.args[0], 'dbname=blah x=y')
        self.assertEqual(self.args[1], None)
        self.assertEqual(self.args[2], False)

    def test_supported_keywords(self):
        psycopg2.connect(database='foo')
        self.assertEqual(self.args[0], 'dbname=foo')
        psycopg2.connect(user='postgres')
        self.assertEqual(self.args[0], 'user=postgres')
        psycopg2.connect(password='secret')
        self.assertEqual(self.args[0], 'password=secret')
        psycopg2.connect(port=5432)
        self.assertEqual(self.args[0], 'port=5432')
        psycopg2.connect(sslmode='require')
        self.assertEqual(self.args[0], 'sslmode=require')

        psycopg2.connect(database='foo',
            user='postgres', password='secret', port=5432)
        self.assert_('dbname=foo' in self.args[0])
        self.assert_('user=postgres' in self.args[0])
        self.assert_('password=secret' in self.args[0])
        self.assert_('port=5432' in self.args[0])
        self.assertEqual(len(self.args[0].split()), 4)

    def test_generic_keywords(self):
        psycopg2.connect(foo='bar')
        self.assertEqual(self.args[0], 'foo=bar')

    def test_factory(self):
        def f(dsn, async=False):
            pass

        psycopg2.connect(database='foo', bar='baz', connection_factory=f)
        self.assertEqual(self.args[0], 'dbname=foo bar=baz')
        self.assertEqual(self.args[1], f)
        self.assertEqual(self.args[2], False)

        psycopg2.connect("dbname=foo bar=baz", connection_factory=f)
        self.assertEqual(self.args[0], 'dbname=foo bar=baz')
        self.assertEqual(self.args[1], f)
        self.assertEqual(self.args[2], False)

    def test_async(self):
        psycopg2.connect(database='foo', bar='baz', async=1)
        self.assertEqual(self.args[0], 'dbname=foo bar=baz')
        self.assertEqual(self.args[1], None)
        self.assert_(self.args[2])

        psycopg2.connect("dbname=foo bar=baz", async=True)
        self.assertEqual(self.args[0], 'dbname=foo bar=baz')
        self.assertEqual(self.args[1], None)
        self.assert_(self.args[2])

    def test_empty_param(self):
        psycopg2.connect(database='sony', password='')
        self.assertEqual(self.args[0], "dbname=sony password=''")

    def test_escape(self):
        psycopg2.connect(database='hello world')
        self.assertEqual(self.args[0], "dbname='hello world'")

        psycopg2.connect(database=r'back\slash')
        self.assertEqual(self.args[0], r"dbname=back\\slash")

        psycopg2.connect(database="quo'te")
        self.assertEqual(self.args[0], r"dbname=quo\'te")

        psycopg2.connect(database="with\ttab")
        self.assertEqual(self.args[0], "dbname='with\ttab'")

        psycopg2.connect(database=r"\every thing'")
        self.assertEqual(self.args[0], r"dbname='\\every thing\''")

    def test_no_kwargs_swallow(self):
        self.assertRaises(TypeError,
            psycopg2.connect, 'dbname=foo', database='foo')
        self.assertRaises(TypeError,
            psycopg2.connect, 'dbname=foo', user='postgres')
        self.assertRaises(TypeError,
            psycopg2.connect, 'dbname=foo', no_such_param='meh')
<<<<<<< HEAD

=======
>>>>>>> b448f822


class ExceptionsTestCase(ConnectingTestCase):
    def test_attributes(self):
        cur = self.conn.cursor()
        try:
            cur.execute("select * from nonexist")
        except psycopg2.Error, exc:
            e = exc

        self.assertEqual(e.pgcode, '42P01')
        self.assert_(e.pgerror)
        self.assert_(e.cursor is cur)

    def test_diagnostics_attributes(self):
        cur = self.conn.cursor()
        try:
            cur.execute("select * from nonexist")
        except psycopg2.Error, exc:
            e = exc

        diag = e.diag
        self.assert_(isinstance(diag, psycopg2.extensions.Diagnostics))
        for attr in [
                'column_name', 'constraint_name', 'context', 'datatype_name',
                'internal_position', 'internal_query', 'message_detail',
                'message_hint', 'message_primary', 'schema_name', 'severity',
                'source_file', 'source_function', 'source_line', 'sqlstate',
                'statement_position', 'table_name', ]:
            v = getattr(diag, attr)
            if v is not None:
                self.assert_(isinstance(v, str))

    def test_diagnostics_values(self):
        cur = self.conn.cursor()
        try:
            cur.execute("select * from nonexist")
        except psycopg2.Error, exc:
            e = exc

        self.assertEqual(e.diag.sqlstate, '42P01')
        self.assertEqual(e.diag.severity, 'ERROR')

    def test_diagnostics_life(self):
        import gc
        from weakref import ref

        def tmp():
            cur = self.conn.cursor()
            try:
                cur.execute("select * from nonexist")
            except psycopg2.Error, exc:
                return cur, exc

        cur, e = tmp()
        diag = e.diag
        w = ref(cur)

        del e, cur
        gc.collect()
        assert(w() is not None)

        self.assertEqual(diag.sqlstate, '42P01')

        del diag
        gc.collect()
        assert(w() is None)

    @skip_copy_if_green
    def test_diagnostics_copy(self):
        from StringIO import StringIO
        f = StringIO()
        cur = self.conn.cursor()
        try:
            cur.copy_to(f, 'nonexist')
        except psycopg2.Error, exc:
            diag = exc.diag

        self.assertEqual(diag.sqlstate, '42P01')

    def test_diagnostics_independent(self):
        cur = self.conn.cursor()
        try:
            cur.execute("l'acqua e' poca e 'a papera nun galleggia")
        except Exception, exc:
            diag1 = exc.diag

        self.conn.rollback()

        try:
            cur.execute("select level from water where ducks > 1")
        except psycopg2.Error, exc:
            diag2 = exc.diag

        self.assertEqual(diag1.sqlstate, '42601')
        self.assertEqual(diag2.sqlstate, '42P01')

    def test_diagnostics_from_commit(self):
        cur = self.conn.cursor()
        cur.execute("""
            create temp table test_deferred (
               data int primary key,
               ref int references test_deferred (data)
                   deferrable initially deferred)
        """)
        cur.execute("insert into test_deferred values (1,2)")
        try:
            self.conn.commit()
        except psycopg2.Error, exc:
            e = exc
        self.assertEqual(e.diag.sqlstate, '23503')

    @skip_before_postgres(9, 3)
    def test_9_3_diagnostics(self):
        cur = self.conn.cursor()
        cur.execute("""
            create temp table test_exc (
                data int constraint chk_eq1 check (data = 1)
            )""")
        try:
            cur.execute("insert into test_exc values(2)")
        except psycopg2.Error, exc:
            e = exc
        self.assertEqual(e.pgcode, '23514')
        self.assertEqual(e.diag.schema_name[:7], "pg_temp")
        self.assertEqual(e.diag.table_name, "test_exc")
        self.assertEqual(e.diag.column_name, None)
        self.assertEqual(e.diag.constraint_name, "chk_eq1")
        self.assertEqual(e.diag.datatype_name, None)

    @skip_before_python(2, 5)
    def test_pickle(self):
        import pickle
        cur = self.conn.cursor()
        try:
            cur.execute("select * from nonexist")
        except psycopg2.Error, exc:
            e = exc

        e1 = pickle.loads(pickle.dumps(e))

        self.assertEqual(e.pgerror, e1.pgerror)
        self.assertEqual(e.pgcode, e1.pgcode)
        self.assert_(e1.cursor is None)


def test_suite():
    return unittest.TestLoader().loadTestsFromName(__name__)

if __name__ == "__main__":
    unittest.main()<|MERGE_RESOLUTION|>--- conflicted
+++ resolved
@@ -134,10 +134,6 @@
             psycopg2.connect, 'dbname=foo', user='postgres')
         self.assertRaises(TypeError,
             psycopg2.connect, 'dbname=foo', no_such_param='meh')
-<<<<<<< HEAD
-
-=======
->>>>>>> b448f822
 
 
 class ExceptionsTestCase(ConnectingTestCase):
