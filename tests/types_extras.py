#!/usr/bin/env python
#
# types_extras.py - tests for extras types conversions
#
# Copyright (C) 2008-2010 Federico Di Gregorio  <fog@debian.org>
#
# psycopg2 is free software: you can redistribute it and/or modify it
# under the terms of the GNU Lesser General Public License as published
# by the Free Software Foundation, either version 3 of the License, or
# (at your option) any later version.
#
# psycopg2 is distributed in the hope that it will be useful, but WITHOUT
# ANY WARRANTY; without even the implied warranty of MERCHANTABILITY or
# FITNESS FOR A PARTICULAR PURPOSE.  See the GNU Lesser General Public
# License for more details.

try:
    import decimal
except:
    pass
import re
import sys
from datetime import date

from testutils import unittest, skip_if_no_uuid

import psycopg2
import psycopg2.extras
from psycopg2.extensions import b

from testconfig import dsn


def filter_scs(conn, s):
    if conn.get_parameter_status("standard_conforming_strings") == 'off':
        return s
    else:
        return s.replace("E'", "'")

class TypesExtrasTests(unittest.TestCase):
    """Test that all type conversions are working."""

    def setUp(self):
        self.conn = psycopg2.connect(dsn)

    def tearDown(self):
        self.conn.close()

    def execute(self, *args):
        curs = self.conn.cursor()
        curs.execute(*args)
        return curs.fetchone()[0]

    @skip_if_no_uuid
    def testUUID(self):
        import uuid
        psycopg2.extras.register_uuid()
        u = uuid.UUID('9c6d5a77-7256-457e-9461-347b4358e350')
        s = self.execute("SELECT %s AS foo", (u,))
        self.failUnless(u == s)
        # must survive NULL cast to a uuid
        s = self.execute("SELECT NULL::uuid AS foo")
        self.failUnless(s is None)

    @skip_if_no_uuid
    def testUUIDARRAY(self):
        import uuid
        psycopg2.extras.register_uuid()
        u = [uuid.UUID('9c6d5a77-7256-457e-9461-347b4358e350'), uuid.UUID('9c6d5a77-7256-457e-9461-347b4358e352')]
        s = self.execute("SELECT %s AS foo", (u,))
        self.failUnless(u == s)
        # array with a NULL element
        u = [uuid.UUID('9c6d5a77-7256-457e-9461-347b4358e350'), None]
        s = self.execute("SELECT %s AS foo", (u,))
        self.failUnless(u == s)
        # must survive NULL cast to a uuid[]
        s = self.execute("SELECT NULL::uuid[] AS foo")
        self.failUnless(s is None)
        # what about empty arrays?
        s = self.execute("SELECT '{}'::uuid[] AS foo")
        self.failUnless(type(s) == list and len(s) == 0)

    def testINET(self):
        psycopg2.extras.register_inet()
        i = "192.168.1.0/24";
        s = self.execute("SELECT %s AS foo", (i,))
        self.failUnless(i == s)
        # must survive NULL cast to inet
        s = self.execute("SELECT NULL::inet AS foo")
        self.failUnless(s is None)

    def test_inet_conform(self):
        from psycopg2.extras import Inet
        i = Inet("192.168.1.0/24")
        a = psycopg2.extensions.adapt(i)
        a.prepare(self.conn)
        self.assertEqual(
            filter_scs(self.conn, b("E'192.168.1.0/24'::inet")),
            a.getquoted())

        # adapts ok with unicode too
        i = Inet(u"192.168.1.0/24")
        a = psycopg2.extensions.adapt(i)
        a.prepare(self.conn)
        self.assertEqual(
            filter_scs(self.conn, b("E'192.168.1.0/24'::inet")),
            a.getquoted())

    def test_adapt_fail(self):
        class Foo(object): pass
        self.assertRaises(psycopg2.ProgrammingError,
            psycopg2.extensions.adapt, Foo(), psycopg2.extensions.ISQLQuote, None)
        try:
            psycopg2.extensions.adapt(Foo(), psycopg2.extensions.ISQLQuote, None)
        except psycopg2.ProgrammingError, err:
            self.failUnless(str(err) == "can't adapt type 'Foo'")


def skip_if_no_hstore(f):
    def skip_if_no_hstore_(self):
        from psycopg2.extras import HstoreAdapter
        oids = HstoreAdapter.get_oids(self.conn)
        if oids is None:
            return self.skipTest("hstore not available in test database")
        return f(self)

    return skip_if_no_hstore_

class HstoreTestCase(unittest.TestCase):
    def setUp(self):
        self.conn = psycopg2.connect(dsn)

    def tearDown(self):
        self.conn.close()

    def test_adapt_8(self):
        if self.conn.server_version >= 90000:
            return self.skipTest("skipping dict adaptation with PG pre-9 syntax")

        from psycopg2.extras import HstoreAdapter

        o = {'a': '1', 'b': "'", 'c': None}
        if self.conn.encoding == 'UTF8':
            o['d'] = u'\xe0'

        a = HstoreAdapter(o)
        a.prepare(self.conn)
        q = a.getquoted()

        self.assert_(q.startswith(b("((")), q)
        ii = q[1:-1].split(b("||"))
        ii.sort()

        self.assertEqual(len(ii), len(o))
        self.assertEqual(ii[0], filter_scs(self.conn, b("(E'a' => E'1')")))
        self.assertEqual(ii[1], filter_scs(self.conn, b("(E'b' => E'''')")))
        self.assertEqual(ii[2], filter_scs(self.conn, b("(E'c' => NULL)")))
        if 'd' in o:
            encc = u'\xe0'.encode(psycopg2.extensions.encodings[self.conn.encoding])
            self.assertEqual(ii[3], filter_scs(self.conn, b("(E'd' => E'") + encc + b("')")))

    def test_adapt_9(self):
        if self.conn.server_version < 90000:
            return self.skipTest("skipping dict adaptation with PG 9 syntax")

        from psycopg2.extras import HstoreAdapter

        o = {'a': '1', 'b': "'", 'c': None}
        if self.conn.encoding == 'UTF8':
            o['d'] = u'\xe0'

        a = HstoreAdapter(o)
        a.prepare(self.conn)
        q = a.getquoted()

        m = re.match(b(r'hstore\(ARRAY\[([^\]]+)\], ARRAY\[([^\]]+)\]\)'), q)
        self.assert_(m, repr(q))

        kk = m.group(1).split(b(", "))
        vv = m.group(2).split(b(", "))
        ii = zip(kk, vv)
        ii.sort()

        def f(*args):
            return tuple([filter_scs(self.conn, s) for s in args])

        self.assertEqual(len(ii), len(o))
<<<<<<< HEAD
        self.assertEqual(ii[0], (b("E'a'"), b("E'1'")))
        self.assertEqual(ii[1], (b("E'b'"), b("E''''")))
        self.assertEqual(ii[2], (b("E'c'"), b("NULL")))
        if 'd' in o:
            encc = u'\xe0'.encode(psycopg2.extensions.encodings[self.conn.encoding])
            self.assertEqual(ii[3], (b("E'd'"), b("E'") + encc + b("'")))
=======
        self.assertEqual(ii[0], f("E'a'", "E'1'"))
        self.assertEqual(ii[1], f("E'b'", "E''''"))
        self.assertEqual(ii[2], f("E'c'", "NULL"))
        if 'd' in o:
            encc = u'\xe0'.encode(psycopg2.extensions.encodings[self.conn.encoding])
            self.assertEqual(ii[3], f("E'd'", "E'%s'" % encc))
>>>>>>> 153c30f2

    def test_parse(self):
        from psycopg2.extras import HstoreAdapter

        def ok(s, d):
            self.assertEqual(HstoreAdapter.parse(s, None), d)

        ok(None, None)
        ok('', {})
        ok('"a"=>"1", "b"=>"2"', {'a': '1', 'b': '2'})
        ok('"a"  => "1" ,"b"  =>  "2"', {'a': '1', 'b': '2'})
        ok('"a"=>NULL, "b"=>"2"', {'a': None, 'b': '2'})
        ok(r'"a"=>"\"", "\""=>"2"', {'a': '"', '"': '2'})
        ok('"a"=>"\'", "\'"=>"2"', {'a': "'", "'": '2'})
        ok('"a"=>"1", "b"=>NULL', {'a': '1', 'b': None})
        ok(r'"a\\"=>"1"', {'a\\': '1'})
        ok(r'"a\""=>"1"', {'a"': '1'})
        ok(r'"a\\\""=>"1"', {r'a\"': '1'})
        ok(r'"a\\\\\""=>"1"', {r'a\\"': '1'})

        def ko(s):
            self.assertRaises(psycopg2.InterfaceError,
                HstoreAdapter.parse, s, None)

        ko('a')
        ko('"a"')
        ko(r'"a\\""=>"1"')
        ko(r'"a\\\\""=>"1"')
        ko('"a=>"1"')
        ko('"a"=>"1", "b"=>NUL')

    @skip_if_no_hstore
    def test_register_conn(self):
        from psycopg2.extras import register_hstore

        register_hstore(self.conn)
        cur = self.conn.cursor()
        cur.execute("select null::hstore, ''::hstore, 'a => b'::hstore")
        t = cur.fetchone()
        self.assert_(t[0] is None)
        self.assertEqual(t[1], {})
        self.assertEqual(t[2], {'a': 'b'})

    @skip_if_no_hstore
    def test_register_curs(self):
        from psycopg2.extras import register_hstore

        cur = self.conn.cursor()
        register_hstore(cur)
        cur.execute("select null::hstore, ''::hstore, 'a => b'::hstore")
        t = cur.fetchone()
        self.assert_(t[0] is None)
        self.assertEqual(t[1], {})
        self.assertEqual(t[2], {'a': 'b'})

    @skip_if_no_hstore
    def test_register_unicode(self):
        from psycopg2.extras import register_hstore

        register_hstore(self.conn, unicode=True)
        cur = self.conn.cursor()
        cur.execute("select null::hstore, ''::hstore, 'a => b'::hstore")
        t = cur.fetchone()
        self.assert_(t[0] is None)
        self.assertEqual(t[1], {})
        self.assertEqual(t[2], {u'a': u'b'})
        self.assert_(isinstance(t[2].keys()[0], unicode))
        self.assert_(isinstance(t[2].values()[0], unicode))

    @skip_if_no_hstore
    def test_register_globally(self):
        from psycopg2.extras import register_hstore, HstoreAdapter

        oids = HstoreAdapter.get_oids(self.conn)
        try:
            register_hstore(self.conn, globally=True)
            conn2 = psycopg2.connect(self.conn.dsn)
            try:
                cur2 = self.conn.cursor()
                cur2.execute("select 'a => b'::hstore")
                r = cur2.fetchone()
                self.assert_(isinstance(r[0], dict))
            finally:
                conn2.close()
        finally:
            psycopg2.extensions.string_types.pop(oids[0])

        # verify the caster is not around anymore
        cur = self.conn.cursor()
        cur.execute("select 'a => b'::hstore")
        r = cur.fetchone()
        self.assert_(isinstance(r[0], str))

    @skip_if_no_hstore
    def test_roundtrip(self):
        from psycopg2.extras import register_hstore
        register_hstore(self.conn)
        cur = self.conn.cursor()

        def ok(d):
            cur.execute("select %s", (d,))
            d1 = cur.fetchone()[0]
            self.assertEqual(len(d), len(d1))
            for k in d:
                self.assert_(k in d1, k)
                self.assertEqual(d[k], d1[k])

        ok({})
        ok({'a': 'b', 'c': None})

        ab = map(chr, range(32, 128))
        ok(dict(zip(ab, ab)))
        ok({''.join(ab): ''.join(ab)})

        self.conn.set_client_encoding('latin1')
        if sys.version_info[0] < 3:
            ab = map(chr, range(32, 127) + range(160, 255))
        else:
            ab = bytes(range(32, 127) + range(160, 255)).decode('latin1')

        ok({''.join(ab): ''.join(ab)})
        ok(dict(zip(ab, ab)))

    @skip_if_no_hstore
    def test_roundtrip_unicode(self):
        from psycopg2.extras import register_hstore
        register_hstore(self.conn, unicode=True)
        cur = self.conn.cursor()

        def ok(d):
            cur.execute("select %s", (d,))
            d1 = cur.fetchone()[0]
            self.assertEqual(len(d), len(d1))
            for k, v in d1.iteritems():
                self.assert_(k in d, k)
                self.assertEqual(d[k], v)
                self.assert_(isinstance(k, unicode))
                self.assert_(v is None or isinstance(v, unicode))

        ok({})
        ok({'a': 'b', 'c': None, 'd': u'\u20ac', u'\u2603': 'e'})

        ab = map(unichr, range(1, 1024))
        ok({u''.join(ab): u''.join(ab)})
        ok(dict(zip(ab, ab)))


def skip_if_no_composite(f):
    def skip_if_no_composite_(self):
        if self.conn.server_version < 80000:
            return self.skipTest(
                "server version %s doesn't support composite types"
                % self.conn.server_version)

        return f(self)

    skip_if_no_composite_.__name__ = f.__name__
    return skip_if_no_composite_

class AdaptTypeTestCase(unittest.TestCase):
    def setUp(self):
        self.conn = psycopg2.connect(dsn)

    def tearDown(self):
        self.conn.close()

    @skip_if_no_composite
    def test_none_in_record(self):
        curs = self.conn.cursor()
        s = curs.mogrify("SELECT %s;", [(42, None)])
        self.assertEqual(b("SELECT (42, NULL);"), s)
        curs.execute("SELECT %s;", [(42, None)])
        d = curs.fetchone()[0]
        self.assertEqual("(42,)", d)

    def test_none_fast_path(self):
        # the None adapter is not actually invoked in regular adaptation
        ext = psycopg2.extensions

        class WonkyAdapter(object):
            def __init__(self, obj): pass
            def getquoted(self): return "NOPE!"

        curs = self.conn.cursor()

        orig_adapter = ext.adapters[type(None), ext.ISQLQuote]
        try:
            ext.register_adapter(type(None), WonkyAdapter)
            self.assertEqual(ext.adapt(None).getquoted(), "NOPE!")

            s = curs.mogrify("SELECT %s;", (None,))
            self.assertEqual(b("SELECT NULL;"), s)

        finally:
            ext.register_adapter(type(None), orig_adapter)

    def test_tokenization(self):
        from psycopg2.extras import CompositeCaster
        def ok(s, v):
            self.assertEqual(CompositeCaster.tokenize(s), v)

        ok("(,)", [None, None])
        ok('(hello,,10.234,2010-11-11)', ['hello', None, '10.234', '2010-11-11'])
        ok('(10,"""")', ['10', '"'])
        ok('(10,",")', ['10', ','])
        ok(r'(10,"\\")', ['10', '\\'])
        ok(r'''(10,"\\',""")''', ['10', '''\\',"'''])
        ok('(10,"(20,""(30,40)"")")', ['10', '(20,"(30,40)")'])
        ok('(10,"(20,""(30,""""(40,50)"""")"")")', ['10', '(20,"(30,""(40,50)"")")'])
        ok('(,"(,""(a\nb\tc)"")")', [None, '(,"(a\nb\tc)")'])
        ok('(\x01,\x02,\x03,\x04,\x05,\x06,\x07,\x08,"\t","\n","\x0b",'
           '"\x0c","\r",\x0e,\x0f,\x10,\x11,\x12,\x13,\x14,\x15,\x16,'
           '\x17,\x18,\x19,\x1a,\x1b,\x1c,\x1d,\x1e,\x1f," ",!,"""",#,'
           '$,%,&,\',"(",")",*,+,",",-,.,/,0,1,2,3,4,5,6,7,8,9,:,;,<,=,>,?,'
           '@,A,B,C,D,E,F,G,H,I,J,K,L,M,N,O,P,Q,R,S,T,U,V,W,X,Y,Z,[,"\\\\",],'
           '^,_,`,a,b,c,d,e,f,g,h,i,j,k,l,m,n,o,p,q,r,s,t,u,v,w,x,y,z,{,|,},'
           '~,\x7f)',
           map(chr, range(1, 128)))
        ok('(,"\x01\x02\x03\x04\x05\x06\x07\x08\t\n\x0b\x0c\r\x0e\x0f'
           '\x10\x11\x12\x13\x14\x15\x16\x17\x18\x19\x1a\x1b\x1c\x1d\x1e\x1f !'
           '""#$%&\'()*+,-./0123456789:;<=>?@ABCDEFGHIJKLMNOPQRSTUVWXYZ[\\\\]'
           '^_`abcdefghijklmnopqrstuvwxyz{|}~\x7f")',
           [None, ''.join(map(chr, range(1, 128)))])

    @skip_if_no_composite
    def test_cast_composite(self):
        oid = self._create_type("type_isd",
            [('anint', 'integer'), ('astring', 'text'), ('adate', 'date')])

        t = psycopg2.extras.register_composite("type_isd", self.conn)
        self.assertEqual(t.name, 'type_isd')
        self.assertEqual(t.oid, oid)
        self.assert_(issubclass(t.type, tuple))
        self.assertEqual(t.attnames, ['anint', 'astring', 'adate'])
        self.assertEqual(t.atttypes, [23,25,1082])

        curs = self.conn.cursor()
        r = (10, 'hello', date(2011,1,2))
        curs.execute("select %s::type_isd;", (r,))
        v = curs.fetchone()[0]
        self.assert_(isinstance(v, t.type))
        self.assertEqual(v[0], 10)
        self.assertEqual(v[1], "hello")
        self.assertEqual(v[2], date(2011,1,2))

        try:
            from collections import namedtuple
        except ImportError:
            pass
        else:
            self.assert_(t.type is not tuple)
            self.assertEqual(v.anint, 10)
            self.assertEqual(v.astring, "hello")
            self.assertEqual(v.adate, date(2011,1,2))

    @skip_if_no_composite
    def test_cast_nested(self):
        self._create_type("type_is",
            [("anint", "integer"), ("astring", "text")])
        self._create_type("type_r_dt",
            [("adate", "date"), ("apair", "type_is")])
        self._create_type("type_r_ft",
            [("afloat", "float8"), ("anotherpair", "type_r_dt")])

        psycopg2.extras.register_composite("type_is", self.conn)
        psycopg2.extras.register_composite("type_r_dt", self.conn)
        psycopg2.extras.register_composite("type_r_ft", self.conn)

        curs = self.conn.cursor()
        r = (0.25, (date(2011,1,2), (42, "hello")))
        curs.execute("select %s::type_r_ft;", (r,))
        v = curs.fetchone()[0]

        self.assertEqual(r, v)

        try:
            from collections import namedtuple
        except ImportError:
            pass
        else:
            self.assertEqual(v.anotherpair.apair.astring, "hello")

    @skip_if_no_composite
    def test_register_on_cursor(self):
        self._create_type("type_ii", [("a", "integer"), ("b", "integer")])

        curs1 = self.conn.cursor()
        curs2 = self.conn.cursor()
        psycopg2.extras.register_composite("type_ii", curs1)
        curs1.execute("select (1,2)::type_ii")
        self.assertEqual(curs1.fetchone()[0], (1,2))
        curs2.execute("select (1,2)::type_ii")
        self.assertEqual(curs2.fetchone()[0], "(1,2)")

    @skip_if_no_composite
    def test_register_on_connection(self):
        self._create_type("type_ii", [("a", "integer"), ("b", "integer")])

        conn1 = psycopg2.connect(self.conn.dsn)
        conn2 = psycopg2.connect(self.conn.dsn)
        try:
            psycopg2.extras.register_composite("type_ii", conn1)
            curs1 = conn1.cursor()
            curs2 = conn2.cursor()
            curs1.execute("select (1,2)::type_ii")
            self.assertEqual(curs1.fetchone()[0], (1,2))
            curs2.execute("select (1,2)::type_ii")
            self.assertEqual(curs2.fetchone()[0], "(1,2)")
        finally:
            conn1.close()
            conn2.close()

    @skip_if_no_composite
    def test_register_globally(self):
        self._create_type("type_ii", [("a", "integer"), ("b", "integer")])

        conn1 = psycopg2.connect(self.conn.dsn)
        conn2 = psycopg2.connect(self.conn.dsn)
        try:
            t = psycopg2.extras.register_composite("type_ii", conn1, globally=True)
            try:
                curs1 = conn1.cursor()
                curs2 = conn2.cursor()
                curs1.execute("select (1,2)::type_ii")
                self.assertEqual(curs1.fetchone()[0], (1,2))
                curs2.execute("select (1,2)::type_ii")
                self.assertEqual(curs2.fetchone()[0], (1,2))
            finally:
                del psycopg2.extensions.string_types[t.oid]

        finally:
            conn1.close()
            conn2.close()

    def _create_type(self, name, fields):
        curs = self.conn.cursor()
        try:
            curs.execute("drop type %s cascade;" % name)
        except psycopg2.ProgrammingError:
            self.conn.rollback()

        curs.execute("create type %s as (%s);" % (name,
            ", ".join(["%s %s" % p for p in fields])))
        curs.execute("""\
            SELECT t.oid
            FROM pg_type t JOIN pg_namespace ns ON typnamespace = ns.oid
            WHERE typname = %s and nspname = 'public';
            """, (name,))
        oid = curs.fetchone()[0]
        self.conn.commit()
        return oid


def test_suite():
    return unittest.TestLoader().loadTestsFromName(__name__)

if __name__ == "__main__":
    unittest.main()
<|MERGE_RESOLUTION|>--- conflicted
+++ resolved
@@ -185,21 +185,12 @@
             return tuple([filter_scs(self.conn, s) for s in args])
 
         self.assertEqual(len(ii), len(o))
-<<<<<<< HEAD
-        self.assertEqual(ii[0], (b("E'a'"), b("E'1'")))
-        self.assertEqual(ii[1], (b("E'b'"), b("E''''")))
-        self.assertEqual(ii[2], (b("E'c'"), b("NULL")))
+        self.assertEqual(ii[0], f(b("E'a'"), b("E'1'")))
+        self.assertEqual(ii[1], f(b("E'b'"), b("E''''")))
+        self.assertEqual(ii[2], f(b("E'c'"), b("NULL")))
         if 'd' in o:
             encc = u'\xe0'.encode(psycopg2.extensions.encodings[self.conn.encoding])
-            self.assertEqual(ii[3], (b("E'd'"), b("E'") + encc + b("'")))
-=======
-        self.assertEqual(ii[0], f("E'a'", "E'1'"))
-        self.assertEqual(ii[1], f("E'b'", "E''''"))
-        self.assertEqual(ii[2], f("E'c'", "NULL"))
-        if 'd' in o:
-            encc = u'\xe0'.encode(psycopg2.extensions.encodings[self.conn.encoding])
-            self.assertEqual(ii[3], f("E'd'", "E'%s'" % encc))
->>>>>>> 153c30f2
+            self.assertEqual(ii[3], f(b("E'd'"), b("E'") + encc + b("'")))
 
     def test_parse(self):
         from psycopg2.extras import HstoreAdapter
